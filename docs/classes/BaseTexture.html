<!DOCTYPE html>
<html lang="en">
<head>
    <meta charset="utf-8">
    <title>BaseTexture - pixi.js</title>
    <link rel="stylesheet" href="http://yui.yahooapis.com/3.9.1/build/cssgrids/cssgrids-min.css">
    <link rel="stylesheet" href="../assets/vendor/prettify/prettify-min.css">
    <link rel="stylesheet" href="../assets/css/main.css" id="site_styles">
    <link rel="shortcut icon" type="image/png" href="../assets/favicon.png">
    <script src="http://yui.yahooapis.com/combo?3.9.1/build/yui/yui-min.js"></script>
</head>
<body class="yui3-skin-sam">

<div id="doc">
    <div id="hd" class="yui3-g header">
        <div class="yui3-u-3-4">
            
                <h1><img src="http://www.goodboydigital.com/pixijs/logo_small.png" title="pixi.js"></h1>
            
        </div>
        <div class="yui3-u-1-4 version">
<<<<<<< HEAD
            <em>API Docs for: 1.5.3</em>
=======
            <em>API Docs for: 1.6.0</em>
>>>>>>> 293d7400
        </div>
    </div>
    <div id="bd" class="yui3-g">

        <div class="yui3-u-1-4">
            <div id="docs-sidebar" class="sidebar apidocs">
                <div id="api-list">
    <h2 class="off-left">APIs</h2>
    <div id="api-tabview" class="tabview">
        <ul class="tabs">
            <li><a href="#api-classes">Classes</a></li>
            <li><a href="#api-modules">Modules</a></li>
        </ul>

        <div id="api-tabview-filter">
            <input type="search" id="api-filter" placeholder="Type to filter APIs">
        </div>

        <div id="api-tabview-panel">
            <ul id="api-classes" class="apis classes">
            
                <li><a href="../classes/AbstractFilter.html">AbstractFilter</a></li>
            
                <li><a href="../classes/AjaxRequest.html">AjaxRequest</a></li>
            
                <li><a href="../classes/AlphaMaskFilter.html">AlphaMaskFilter</a></li>
            
                <li><a href="../classes/AssetLoader.html">AssetLoader</a></li>
            
                <li><a href="../classes/AtlasLoader.html">AtlasLoader</a></li>
            
                <li><a href="../classes/autoDetectRenderer.html">autoDetectRenderer</a></li>
            
                <li><a href="../classes/BaseTexture.html">BaseTexture</a></li>
            
                <li><a href="../classes/BitmapFontLoader.html">BitmapFontLoader</a></li>
            
                <li><a href="../classes/BitmapText.html">BitmapText</a></li>
            
                <li><a href="../classes/BlurFilter.html">BlurFilter</a></li>
            
                <li><a href="../classes/CanvasGraphics.html">CanvasGraphics</a></li>
            
                <li><a href="../classes/CanvasMaskManager.html">CanvasMaskManager</a></li>
            
                <li><a href="../classes/CanvasRenderer.html">CanvasRenderer</a></li>
            
                <li><a href="../classes/CanvasTinter.html">CanvasTinter</a></li>
            
                <li><a href="../classes/Circle.html">Circle</a></li>
            
                <li><a href="../classes/ColorMatrixFilter.html">ColorMatrixFilter</a></li>
            
                <li><a href="../classes/ColorStepFilter.html">ColorStepFilter</a></li>
            
                <li><a href="../classes/ComplexPrimitiveShader.html">ComplexPrimitiveShader</a></li>
            
                <li><a href="../classes/DisplacementFilter.html">DisplacementFilter</a></li>
            
                <li><a href="../classes/DisplayObject.html">DisplayObject</a></li>
            
                <li><a href="../classes/DisplayObjectContainer.html">DisplayObjectContainer</a></li>
            
                <li><a href="../classes/DotScreenFilter.html">DotScreenFilter</a></li>
            
                <li><a href="../classes/Ellipse.html">Ellipse</a></li>
            
                <li><a href="../classes/EventTarget.html">EventTarget</a></li>
            
                <li><a href="../classes/FilterTexture.html">FilterTexture</a></li>
            
                <li><a href="../classes/getRecommendedRenderer.html">getRecommendedRenderer</a></li>
            
                <li><a href="../classes/Graphics.html">Graphics</a></li>
            
                <li><a href="../classes/GrayFilter.html">GrayFilter</a></li>
            
                <li><a href="../classes/ImageLoader.html">ImageLoader</a></li>
            
                <li><a href="../classes/InteractionData.html">InteractionData</a></li>
            
                <li><a href="../classes/InteractionManager.html">InteractionManager</a></li>
            
                <li><a href="../classes/InvertFilter.html">InvertFilter</a></li>
            
                <li><a href="../classes/JsonLoader.html">JsonLoader</a></li>
            
                <li><a href="../classes/Matrix.html">Matrix</a></li>
            
                <li><a href="../classes/Matrix2.html">Matrix2</a></li>
            
                <li><a href="../classes/MovieClip.html">MovieClip</a></li>
            
                <li><a href="../classes/NormalMapFilter.html">NormalMapFilter</a></li>
            
                <li><a href="../classes/PixelateFilter.html">PixelateFilter</a></li>
            
                <li><a href="../classes/PixiFastShader.html">PixiFastShader</a></li>
            
                <li><a href="../classes/PixiShader.html">PixiShader</a></li>
            
                <li><a href="../classes/Point.html">Point</a></li>
            
                <li><a href="../classes/Polygon.html">Polygon</a></li>
            
                <li><a href="../classes/PolyK.html">PolyK</a></li>
            
                <li><a href="../classes/PrimitiveShader.html">PrimitiveShader</a></li>
            
                <li><a href="../classes/Rectangle.html">Rectangle</a></li>
            
                <li><a href="../classes/Rope.html">Rope</a></li>
            
                <li><a href="../classes/SepiaFilter.html">SepiaFilter</a></li>
            
                <li><a href="../classes/Spine.html">Spine</a></li>
            
                <li><a href="../classes/Sprite.html">Sprite</a></li>
            
                <li><a href="../classes/SpriteBatch.html">SpriteBatch</a></li>
            
                <li><a href="../classes/SpriteSheetLoader.html">SpriteSheetLoader</a></li>
            
                <li><a href="../classes/Stage.html">Stage</a></li>
            
                <li><a href="../classes/Strip.html">Strip</a></li>
            
                <li><a href="../classes/Text.html">Text</a></li>
            
                <li><a href="../classes/Texture.html">Texture</a></li>
            
                <li><a href="../classes/TilingSprite.html">TilingSprite</a></li>
            
                <li><a href="../classes/TwistFilter.html">TwistFilter</a></li>
            
                <li><a href="../classes/WebGLFilterManager.html">WebGLFilterManager</a></li>
            
                <li><a href="../classes/WebGLGraphics.html">WebGLGraphics</a></li>
            
                <li><a href="../classes/WebGLMaskManager.html">WebGLMaskManager</a></li>
            
                <li><a href="../classes/WebGLRenderer.html">WebGLRenderer</a></li>
            
                <li><a href="../classes/WebGLShaderManager.html">WebGLShaderManager</a></li>
            
                <li><a href="../classes/WebGLSpriteBatch.html">WebGLSpriteBatch</a></li>
            
                <li><a href="../classes/WebGLStencilManager.html">WebGLStencilManager</a></li>
            
            </ul>

            <ul id="api-modules" class="apis modules">
            
                <li><a href="../modules/PIXI.html">PIXI</a></li>
            
            </ul>
        </div>
    </div>
</div>

            </div>
        </div>
        <div class="yui3-u-3-4">
                <div id="api-options">
        Show:
        <label for="api-show-inherited">
            <input type="checkbox" id="api-show-inherited" checked>
            Inherited
        </label>

        <label for="api-show-protected">
            <input type="checkbox" id="api-show-protected">
            Protected
        </label>

        <label for="api-show-private">
            <input type="checkbox" id="api-show-private">
            Private
        </label>
        <label for="api-show-deprecated">
            <input type="checkbox" id="api-show-deprecated">
            Deprecated
        </label>

    </div>


            <div class="apidocs">
                <div id="docs-main">
                    <div class="content">
                        <h1>BaseTexture Class</h1>
<div class="box meta">
    
        <div class="uses">
            Uses
            <ul class="inline commas">
                
                    <li><a href="EventTarget.html">EventTarget</a></li>
                
            </ul>
        </div>
    

    

    
        <div class="foundat">
            Defined in: <a href="../files/src_pixi_textures_BaseTexture.js.html#l11"><code>src&#x2F;pixi&#x2F;textures&#x2F;BaseTexture.js:11</code></a>
        </div>
    

    
        
            Module: <a href="../modules/PIXI.html">PIXI</a>
        
    

    
</div>



<div class="box intro">
    <p>A texture stores the information that represents an image. All textures have a base texture</p>

</div>


    <div class="constructor">
        <h2>Constructor</h2>
        <div id="method_BaseTexture" class="method item">
    <h3 class="name"><code>BaseTexture</code></h3>

    
        <div class="args">
            <span class="paren">(</span><ul class="args-list inline commas">
            
                <li class="arg">
                    
                        <code>source</code>
                    
                </li>
            
                <li class="arg">
                    
                        <code>scaleMode</code>
                    
                </li>
            
            </ul><span class="paren">)</span>
        </div>
    

    

    

    

    

    

    

    

    <div class="meta">
        
            
                
                <p>
                
                Defined in
                
            
        
        
        <a href="../files/src_pixi_textures_BaseTexture.js.html#l11"><code>src&#x2F;pixi&#x2F;textures&#x2F;BaseTexture.js:11</code></a>
        
        </p>


        

        
    </div>

    <div class="description">
        
    </div>

    
        <div class="params">
            <h4>Parameters:</h4>

            <ul class="params-list">
            
                <li class="param">
                    
                        <code class="param-name">source</code>
                        <span class="type">String</span>
                    

                    

                    <div class="param-description">
                        <p>the source object (image or canvas)</p>

                    </div>

                    
                </li>
            
                <li class="param">
                    
                        <code class="param-name">scaleMode</code>
                        <span class="type">Number</span>
                    

                    

                    <div class="param-description">
                        <p>Should be one of the PIXI.scaleMode consts</p>

                    </div>

                    
                </li>
            
            </ul>
        </div>
    

    

    
</div>

    </div>


<div id="classdocs" class="tabview">
    <ul class="api-class-tabs">
        <li class="api-class-tab index"><a href="#index">Index</a></li>

        
            <li class="api-class-tab methods"><a href="#methods">Methods</a></li>
        
        
            <li class="api-class-tab properties"><a href="#properties">Properties</a></li>
        
        
        
    </ul>

    <div>
        <div id="index" class="api-class-tabpanel index">
            <h2 class="off-left">Item Index</h2>

            
                <div class="index-section methods">
                    <h3>Methods</h3>

                    <ul class="index-list methods">
                        
                            <li class="index-item method inherited">
                                <a href="#method_addEventListener">addEventListener</a>

                                
                                
                            </li>
                        
                            <li class="index-item method">
                                <a href="#method_destroy">destroy</a>

                                
                                
                            </li>
                        
                            <li class="index-item method inherited">
                                <a href="#method_dispatchEvent">dispatchEvent</a>

                                
                                
                            </li>
                        
                            <li class="index-item method">
                                <a href="#method_fromCanvas">fromCanvas</a>

                                
                                    <span class="flag static">static</span>
                                
                                
                            </li>
                        
                            <li class="index-item method">
                                <a href="#method_fromImage">fromImage</a>

                                
                                    <span class="flag static">static</span>
                                
                                
                            </li>
                        
                            <li class="index-item method inherited">
                                <a href="#method_removeAllEventListeners">removeAllEventListeners</a>

                                
                                
                            </li>
                        
                            <li class="index-item method inherited">
                                <a href="#method_removeEventListener">removeEventListener</a>

                                
                                
                            </li>
                        
                            <li class="index-item method">
                                <a href="#method_updateSourceImage">updateSourceImage</a>

                                
                                
                            </li>
                        
                    </ul>
                </div>
            

            
                <div class="index-section properties">
                    <h3>Properties</h3>

                    <ul class="index-list properties">
                        
                            <li class="index-item property">
                                <a href="#property_hasLoaded">hasLoaded</a>

                                
                                
                            </li>
                        
                            <li class="index-item property">
                                <a href="#property_height">height</a>

                                
                                
                            </li>
                        
                            <li class="index-item property">
                                <a href="#property_scaleMode">scaleMode</a>

                                
                                
                            </li>
                        
                            <li class="index-item property">
                                <a href="#property_source">source</a>

                                
                                
                            </li>
                        
                            <li class="index-item property">
                                <a href="#property_width">width</a>

                                
                                
                            </li>
                        
                            <li class="index-item property">
                                <a href="#property_"></a>

                                
                                
                            </li>
                        
                            <li class="index-item property inherited">
                                <a href="#property_listeners">listeners</a>

                                
                                
                            </li>
                        
                    </ul>
                </div>
            

            

            
        </div>

        
            <div id="methods" class="api-class-tabpanel">
                <h2 class="off-left">Methods</h2>

                
                    <div id="method_addEventListener" class="method item inherited">
    <h3 class="name"><code>addEventListener</code></h3>

    
        <div class="args">
            <span class="paren">(</span><ul class="args-list inline commas">
            
                <li class="arg">
                    
                        <code>type</code>
                    
                </li>
            
                <li class="arg">
                    
                        <code>listener</code>
                    
                </li>
            
            </ul><span class="paren">)</span>
        </div>
    

    

    

    

    

    

    

    

    <div class="meta">
        
            
                <p>Inherited from
                <a href="../classes/EventTarget.html#method_addEventListener">EventTarget</a>:
            
        
        
        <a href="../files/src_pixi_utils_EventTarget.js.html#l32"><code>src&#x2F;pixi&#x2F;utils&#x2F;EventTarget.js:32</code></a>
        
        </p>


        

        
    </div>

    <div class="description">
        <p>Adds a listener for a specific event</p>

    </div>

    
        <div class="params">
            <h4>Parameters:</h4>

            <ul class="params-list">
            
                <li class="param">
                    
                        <code class="param-name">type</code>
                        <span class="type">String</span>
                    

                    

                    <div class="param-description">
                        <p>A string representing the event type to listen for.</p>

                    </div>

                    
                </li>
            
                <li class="param">
                    
                        <code class="param-name">listener</code>
                        <span class="type">Function</span>
                    

                    

                    <div class="param-description">
                        <p>The callback function that will be fired when the event occurs</p>

                    </div>

                    
                </li>
            
            </ul>
        </div>
    

    

    
</div>

                
                    <div id="method_destroy" class="method item">
    <h3 class="name"><code>destroy</code></h3>

    
        <span class="paren">()</span>
    

    

    

    

    

    

    

    

    <div class="meta">
        
            
                
                <p>
                
                Defined in
                
            
        
        
        <a href="../files/src_pixi_textures_BaseTexture.js.html#l127"><code>src&#x2F;pixi&#x2F;textures&#x2F;BaseTexture.js:127</code></a>
        
        </p>


        

        
    </div>

    <div class="description">
        <p>Destroys this base texture</p>

    </div>

    

    

    
</div>

                
                    <div id="method_dispatchEvent" class="method item inherited">
    <h3 class="name"><code>dispatchEvent</code></h3>

    
        <div class="args">
            <span class="paren">(</span><ul class="args-list inline commas">
            
                <li class="arg">
                    
                        <code>event</code>
                    
                </li>
            
            </ul><span class="paren">)</span>
        </div>
    

    

    

    

    

    

    

    

    <div class="meta">
        
            
                <p>Inherited from
                <a href="../classes/EventTarget.html#method_dispatchEvent">EventTarget</a>:
            
        
        
        <a href="../files/src_pixi_utils_EventTarget.js.html#l55"><code>src&#x2F;pixi&#x2F;utils&#x2F;EventTarget.js:55</code></a>
        
        </p>


        

        
    </div>

    <div class="description">
        <p>Fires the event, ie pretends that the event has happened</p>

    </div>

    
        <div class="params">
            <h4>Parameters:</h4>

            <ul class="params-list">
            
                <li class="param">
                    
                        <code class="param-name">event</code>
                        <span class="type">Event</span>
                    

                    

                    <div class="param-description">
                        <p>the event object</p>

                    </div>

                    
                </li>
            
            </ul>
        </div>
    

    

    
</div>

                
                    <div id="method_fromCanvas" class="method item">
    <h3 class="name"><code>fromCanvas</code></h3>

    
        <div class="args">
            <span class="paren">(</span><ul class="args-list inline commas">
            
                <li class="arg">
                    
                        <code>canvas</code>
                    
                </li>
            
                <li class="arg">
                    
                        <code>scaleMode</code>
                    
                </li>
            
            </ul><span class="paren">)</span>
        </div>
    

    
        <span class="returns-inline">
            <span class="type"></span>
        </span>
    

    

    

    

    
        <span class="flag static">static</span>
    

    

    

    <div class="meta">
        
            
                
                <p>
                
                Defined in
                
            
        
        
        <a href="../files/src_pixi_textures_BaseTexture.js.html#l173"><code>src&#x2F;pixi&#x2F;textures&#x2F;BaseTexture.js:173</code></a>
        
        </p>


        

        
    </div>

    <div class="description">
        <p>Helper function that returns a base texture based on a canvas element
If the image is not in the base texture cache it will be created and loaded</p>

    </div>

    
        <div class="params">
            <h4>Parameters:</h4>

            <ul class="params-list">
            
                <li class="param">
                    
                        <code class="param-name">canvas</code>
                        <span class="type">Canvas</span>
                    

                    

                    <div class="param-description">
                        <p>The canvas element source of the texture</p>

                    </div>

                    
                </li>
            
                <li class="param">
                    
                        <code class="param-name">scaleMode</code>
                        <span class="type">Number</span>
                    

                    

                    <div class="param-description">
                        <p>Should be one of the PIXI.scaleMode consts</p>

                    </div>

                    
                </li>
            
            </ul>
        </div>
    

    
        <div class="returns">
            <h4>Returns:</h4>

            <div class="returns-description">
                
                    
                    <p>BaseTexture</p>

                
            </div>
        </div>
    

    
</div>

                
                    <div id="method_fromImage" class="method item">
    <h3 class="name"><code>fromImage</code></h3>

    
        <div class="args">
            <span class="paren">(</span><ul class="args-list inline commas">
            
                <li class="arg">
                    
                        <code>imageUrl</code>
                    
                </li>
            
                <li class="arg">
                    
                        <code>crossorigin</code>
                    
                </li>
            
                <li class="arg">
                    
                        <code>scaleMode</code>
                    
                </li>
            
            </ul><span class="paren">)</span>
        </div>
    

    
        <span class="returns-inline">
            <span class="type"></span>
        </span>
    

    

    

    

    
        <span class="flag static">static</span>
    

    

    

    <div class="meta">
        
            
                
                <p>
                
                Defined in
                
            
        
        
        <a href="../files/src_pixi_textures_BaseTexture.js.html#l162"><code>src&#x2F;pixi&#x2F;textures&#x2F;BaseTexture.js:162</code></a>
        
        </p>


        

        
    </div>

    <div class="description">
        <p>Helper function that returns a base texture based on an image url
If the image is not in the base texture cache it will be created and loaded</p>

    </div>

    
        <div class="params">
            <h4>Parameters:</h4>

            <ul class="params-list">
            
                <li class="param">
                    
                        <code class="param-name">imageUrl</code>
                        <span class="type">String</span>
                    

                    

                    <div class="param-description">
                        <p>The image url of the texture</p>

                    </div>

                    
                </li>
            
                <li class="param">
                    
                        <code class="param-name">crossorigin</code>
                        <span class="type">Boolean</span>
                    

                    

                    <div class="param-description">
                         
                    </div>

                    
                </li>
            
                <li class="param">
                    
                        <code class="param-name">scaleMode</code>
                        <span class="type">Number</span>
                    

                    

                    <div class="param-description">
                        <p>Should be one of the PIXI.scaleMode consts</p>

                    </div>

                    
                </li>
            
            </ul>
        </div>
    

    
        <div class="returns">
            <h4>Returns:</h4>

            <div class="returns-description">
                
                    
                    <p>BaseTexture</p>

                
            </div>
        </div>
    

    
</div>

                
                    <div id="method_removeAllEventListeners" class="method item inherited">
    <h3 class="name"><code>removeAllEventListeners</code></h3>

    
        <div class="args">
            <span class="paren">(</span><ul class="args-list inline commas">
            
                <li class="arg">
                    
                        <code>type</code>
                    
                </li>
            
            </ul><span class="paren">)</span>
        </div>
    

    

    

    

    

    

    

    

    <div class="meta">
        
            
                <p>Inherited from
                <a href="../classes/EventTarget.html#method_removeAllEventListeners">EventTarget</a>:
            
        
        
        <a href="../files/src_pixi_utils_EventTarget.js.html#l101"><code>src&#x2F;pixi&#x2F;utils&#x2F;EventTarget.js:101</code></a>
        
        </p>


        

        
    </div>

    <div class="description">
        <p>Removes all the listeners that were active for the specified event type</p>

    </div>

    
        <div class="params">
            <h4>Parameters:</h4>

            <ul class="params-list">
            
                <li class="param">
                    
                        <code class="param-name">type</code>
                        <span class="type">String</span>
                    

                    

                    <div class="param-description">
                        <p>A string representing the event type which will have all its listeners removed</p>

                    </div>

                    
                </li>
            
            </ul>
        </div>
    

    

    
</div>

                
                    <div id="method_removeEventListener" class="method item inherited">
    <h3 class="name"><code>removeEventListener</code></h3>

    
        <div class="args">
            <span class="paren">(</span><ul class="args-list inline commas">
            
                <li class="arg">
                    
                        <code>type</code>
                    
                </li>
            
                <li class="arg">
                    
                        <code>listener</code>
                    
                </li>
            
            </ul><span class="paren">)</span>
        </div>
    

    

    

    

    

    

    

    

    <div class="meta">
        
            
                <p>Inherited from
                <a href="../classes/EventTarget.html#method_removeEventListener">EventTarget</a>:
            
        
        
        <a href="../files/src_pixi_utils_EventTarget.js.html#l80"><code>src&#x2F;pixi&#x2F;utils&#x2F;EventTarget.js:80</code></a>
        
        </p>


        

        
    </div>

    <div class="description">
        <p>Removes the specified listener that was assigned to the specified event type</p>

    </div>

    
        <div class="params">
            <h4>Parameters:</h4>

            <ul class="params-list">
            
                <li class="param">
                    
                        <code class="param-name">type</code>
                        <span class="type">String</span>
                    

                    

                    <div class="param-description">
                        <p>A string representing the event type which will have its listener removed</p>

                    </div>

                    
                </li>
            
                <li class="param">
                    
                        <code class="param-name">listener</code>
                        <span class="type">Function</span>
                    

                    

                    <div class="param-description">
                        <p>The callback function that was be fired when the event occured</p>

                    </div>

                    
                </li>
            
            </ul>
        </div>
    

    

    
</div>

                
                    <div id="method_updateSourceImage" class="method item">
    <h3 class="name"><code>updateSourceImage</code></h3>

    
        <div class="args">
            <span class="paren">(</span><ul class="args-list inline commas">
            
                <li class="arg">
                    
                        <code>newSrc</code>
                    
                </li>
            
            </ul><span class="paren">)</span>
        </div>
    

    

    

    

    

    

    

    

    <div class="meta">
        
            
                
                <p>
                
                Defined in
                
            
        
        
        <a href="../files/src_pixi_textures_BaseTexture.js.html#l149"><code>src&#x2F;pixi&#x2F;textures&#x2F;BaseTexture.js:149</code></a>
        
        </p>


        

        
    </div>

    <div class="description">
        <p>Changes the source image of the texture</p>

    </div>

    
        <div class="params">
            <h4>Parameters:</h4>

            <ul class="params-list">
            
                <li class="param">
                    
                        <code class="param-name">newSrc</code>
                        <span class="type">String</span>
                    

                    

                    <div class="param-description">
                        <p>the path of the image</p>

                    </div>

                    
                </li>
            
            </ul>
        </div>
    

    

    
</div>

                
            </div>
        

        
            <div id="properties" class="api-class-tabpanel">
                <h2 class="off-left">Properties</h2>

                
                    <div id="property_hasLoaded" class="property item">
    <h3 class="name"><code>hasLoaded</code></h3>
    <span class="type">Boolean</span>

    

    

    

    

    <div class="meta">
        
            
                
                <p>
                
                Defined in
                
            
        
        
        <a href="../files/src_pixi_textures_BaseTexture.js.html#l50"><code>src&#x2F;pixi&#x2F;textures&#x2F;BaseTexture.js:50</code></a>
        
        </p>

        

        
    </div>

    <div class="description">
        <p>[read-only] Describes if the base texture has loaded or not</p>

    </div>

    

    

    
</div>

                
                    <div id="property_height" class="property item">
    <h3 class="name"><code>height</code></h3>
    <span class="type">Number</span>

    

    

    

    

    <div class="meta">
        
            
                
                <p>
                
                Defined in
                
            
        
        
        <a href="../files/src_pixi_textures_BaseTexture.js.html#l33"><code>src&#x2F;pixi&#x2F;textures&#x2F;BaseTexture.js:33</code></a>
        
        </p>

        

        
    </div>

    <div class="description">
        <p>[read-only] The height of the base texture set when the image has loaded</p>

    </div>

    

    

    
</div>

                
                    <div id="property_scaleMode" class="property item">
    <h3 class="name"><code>scaleMode</code></h3>
    <span class="type">PIXI.scaleModes</span>

    

    

    

    

    <div class="meta">
        
            
                
                <p>
                
                Defined in
                
            
        
        
        <a href="../files/src_pixi_textures_BaseTexture.js.html#l42"><code>src&#x2F;pixi&#x2F;textures&#x2F;BaseTexture.js:42</code></a>
        
        </p>

        

        
    </div>

    <div class="description">
        <p>The scale mode to apply when scaling this texture</p>

    </div>

    
        <p><strong>Default:</strong> PIXI.scaleModes.LINEAR</p>
    

    

    
</div>

                
                    <div id="property_source" class="property item">
    <h3 class="name"><code>source</code></h3>
    <span class="type">Image</span>

    

    

    

    

    <div class="meta">
        
            
                
                <p>
                
                Defined in
                
            
        
        
        <a href="../files/src_pixi_textures_BaseTexture.js.html#l59"><code>src&#x2F;pixi&#x2F;textures&#x2F;BaseTexture.js:59</code></a>
        
        </p>

        

        
    </div>

    <div class="description">
        <p>The source that is loaded to create the texture</p>

    </div>

    

    

    
</div>

                
                    <div id="property_width" class="property item">
    <h3 class="name"><code>width</code></h3>
    <span class="type">Number</span>

    

    

    

    

    <div class="meta">
        
            
                
                <p>
                
                Defined in
                
            
        
        
        <a href="../files/src_pixi_textures_BaseTexture.js.html#l24"><code>src&#x2F;pixi&#x2F;textures&#x2F;BaseTexture.js:24</code></a>
        
        </p>

        

        
    </div>

    <div class="description">
        <p>[read-only] The width of the base texture set when the image has loaded</p>

    </div>

    

    

    
</div>

                
                    <div id="property_" class="property item">
    <h3 class="name"><code></code></h3>
    <span class="type">Boolean</span>

    

    

    

    

    <div class="meta">
        
            
                
                <p>
                
                Defined in
                
            
        
        
        <a href="../files/src_pixi_textures_BaseTexture.js.html#l70"><code>src&#x2F;pixi&#x2F;textures&#x2F;BaseTexture.js:70</code></a>
        
        </p>

        

        
    </div>

    <div class="description">
        <p>Controls if RGB channels should be premultiplied by Alpha  (WebGL only)</p>

    </div>

    
        <p><strong>Default:</strong> TRUE</p>
    

    

    
</div>

                
                    <div id="property_listeners" class="property item inherited">
    <h3 class="name"><code>listeners</code></h3>
    <span class="type">Object</span>

    

    

    

    

    <div class="meta">
        
            
                <p>Inherited from
                <a href="../classes/EventTarget.html#property_listeners">EventTarget</a>:
            
        
        
        <a href="../files/src_pixi_utils_EventTarget.js.html#l24"><code>src&#x2F;pixi&#x2F;utils&#x2F;EventTarget.js:24</code></a>
        
        </p>

        

        
    </div>

    <div class="description">
        <p>Holds all the listeners</p>

    </div>

    

    

    
</div>

                
            </div>
        

        

        
    </div>
</div>

                    </div>
                </div>
            </div>
        </div>
    </div>
</div>
<script src="../assets/vendor/prettify/prettify-min.js"></script>
<script>prettyPrint();</script>
<script src="../assets/js/yui-prettify.js"></script>
<script src="../assets/../api.js"></script>
<script src="../assets/js/api-filter.js"></script>
<script src="../assets/js/api-list.js"></script>
<script src="../assets/js/api-search.js"></script>
<script src="../assets/js/apidocs.js"></script>
</body>
</html><|MERGE_RESOLUTION|>--- conflicted
+++ resolved
@@ -19,11 +19,7 @@
             
         </div>
         <div class="yui3-u-1-4 version">
-<<<<<<< HEAD
-            <em>API Docs for: 1.5.3</em>
-=======
             <em>API Docs for: 1.6.0</em>
->>>>>>> 293d7400
         </div>
     </div>
     <div id="bd" class="yui3-g">
@@ -826,7 +822,7 @@
             
         
         
-        <a href="../files/src_pixi_textures_BaseTexture.js.html#l173"><code>src&#x2F;pixi&#x2F;textures&#x2F;BaseTexture.js:173</code></a>
+        <a href="../files/src_pixi_textures_BaseTexture.js.html#l197"><code>src&#x2F;pixi&#x2F;textures&#x2F;BaseTexture.js:197</code></a>
         
         </p>
 
