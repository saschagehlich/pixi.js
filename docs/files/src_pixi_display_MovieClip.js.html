<!DOCTYPE html>
<html lang="en">
<head>
    <meta charset="utf-8">
    <title>src/pixi/display/MovieClip.js - pixi.js</title>
    <link rel="stylesheet" href="http://yui.yahooapis.com/3.9.1/build/cssgrids/cssgrids-min.css">
    <link rel="stylesheet" href="../assets/vendor/prettify/prettify-min.css">
    <link rel="stylesheet" href="../assets/css/main.css" id="site_styles">
    <link rel="shortcut icon" type="image/png" href="../assets/favicon.png">
    <script src="http://yui.yahooapis.com/combo?3.9.1/build/yui/yui-min.js"></script>
</head>
<body class="yui3-skin-sam">

<div id="doc">
    <div id="hd" class="yui3-g header">
        <div class="yui3-u-3-4">
            
                <h1><img src="http://www.goodboydigital.com/pixijs/logo_small.png" title="pixi.js"></h1>
            
        </div>
        <div class="yui3-u-1-4 version">
<<<<<<< HEAD
            <em>API Docs for: 1.5.3</em>
=======
            <em>API Docs for: 1.6.0</em>
>>>>>>> 293d7400
        </div>
    </div>
    <div id="bd" class="yui3-g">

        <div class="yui3-u-1-4">
            <div id="docs-sidebar" class="sidebar apidocs">
                <div id="api-list">
    <h2 class="off-left">APIs</h2>
    <div id="api-tabview" class="tabview">
        <ul class="tabs">
            <li><a href="#api-classes">Classes</a></li>
            <li><a href="#api-modules">Modules</a></li>
        </ul>

        <div id="api-tabview-filter">
            <input type="search" id="api-filter" placeholder="Type to filter APIs">
        </div>

        <div id="api-tabview-panel">
            <ul id="api-classes" class="apis classes">
            
                <li><a href="../classes/AbstractFilter.html">AbstractFilter</a></li>
            
                <li><a href="../classes/AjaxRequest.html">AjaxRequest</a></li>
            
                <li><a href="../classes/AlphaMaskFilter.html">AlphaMaskFilter</a></li>
            
                <li><a href="../classes/AssetLoader.html">AssetLoader</a></li>
            
                <li><a href="../classes/AtlasLoader.html">AtlasLoader</a></li>
            
                <li><a href="../classes/autoDetectRenderer.html">autoDetectRenderer</a></li>
            
                <li><a href="../classes/BaseTexture.html">BaseTexture</a></li>
            
                <li><a href="../classes/BitmapFontLoader.html">BitmapFontLoader</a></li>
            
                <li><a href="../classes/BitmapText.html">BitmapText</a></li>
            
                <li><a href="../classes/BlurFilter.html">BlurFilter</a></li>
            
                <li><a href="../classes/CanvasGraphics.html">CanvasGraphics</a></li>
            
                <li><a href="../classes/CanvasMaskManager.html">CanvasMaskManager</a></li>
            
                <li><a href="../classes/CanvasRenderer.html">CanvasRenderer</a></li>
            
                <li><a href="../classes/CanvasTinter.html">CanvasTinter</a></li>
            
                <li><a href="../classes/Circle.html">Circle</a></li>
            
                <li><a href="../classes/ColorMatrixFilter.html">ColorMatrixFilter</a></li>
            
                <li><a href="../classes/ColorStepFilter.html">ColorStepFilter</a></li>
            
                <li><a href="../classes/ComplexPrimitiveShader.html">ComplexPrimitiveShader</a></li>
            
                <li><a href="../classes/DisplacementFilter.html">DisplacementFilter</a></li>
            
                <li><a href="../classes/DisplayObject.html">DisplayObject</a></li>
            
                <li><a href="../classes/DisplayObjectContainer.html">DisplayObjectContainer</a></li>
            
                <li><a href="../classes/DotScreenFilter.html">DotScreenFilter</a></li>
            
                <li><a href="../classes/Ellipse.html">Ellipse</a></li>
            
                <li><a href="../classes/EventTarget.html">EventTarget</a></li>
            
                <li><a href="../classes/FilterTexture.html">FilterTexture</a></li>
            
                <li><a href="../classes/getRecommendedRenderer.html">getRecommendedRenderer</a></li>
            
                <li><a href="../classes/Graphics.html">Graphics</a></li>
            
                <li><a href="../classes/GrayFilter.html">GrayFilter</a></li>
            
                <li><a href="../classes/ImageLoader.html">ImageLoader</a></li>
            
                <li><a href="../classes/InteractionData.html">InteractionData</a></li>
            
                <li><a href="../classes/InteractionManager.html">InteractionManager</a></li>
            
                <li><a href="../classes/InvertFilter.html">InvertFilter</a></li>
            
                <li><a href="../classes/JsonLoader.html">JsonLoader</a></li>
            
                <li><a href="../classes/Matrix.html">Matrix</a></li>
            
                <li><a href="../classes/Matrix2.html">Matrix2</a></li>
            
                <li><a href="../classes/MovieClip.html">MovieClip</a></li>
            
                <li><a href="../classes/NormalMapFilter.html">NormalMapFilter</a></li>
            
                <li><a href="../classes/PixelateFilter.html">PixelateFilter</a></li>
            
                <li><a href="../classes/PixiFastShader.html">PixiFastShader</a></li>
            
                <li><a href="../classes/PixiShader.html">PixiShader</a></li>
            
                <li><a href="../classes/Point.html">Point</a></li>
            
                <li><a href="../classes/Polygon.html">Polygon</a></li>
            
                <li><a href="../classes/PolyK.html">PolyK</a></li>
            
                <li><a href="../classes/PrimitiveShader.html">PrimitiveShader</a></li>
            
                <li><a href="../classes/Rectangle.html">Rectangle</a></li>
            
                <li><a href="../classes/Rope.html">Rope</a></li>
            
                <li><a href="../classes/SepiaFilter.html">SepiaFilter</a></li>
            
                <li><a href="../classes/Spine.html">Spine</a></li>
            
                <li><a href="../classes/Sprite.html">Sprite</a></li>
            
                <li><a href="../classes/SpriteBatch.html">SpriteBatch</a></li>
            
                <li><a href="../classes/SpriteSheetLoader.html">SpriteSheetLoader</a></li>
            
                <li><a href="../classes/Stage.html">Stage</a></li>
            
                <li><a href="../classes/Strip.html">Strip</a></li>
            
                <li><a href="../classes/Text.html">Text</a></li>
            
                <li><a href="../classes/Texture.html">Texture</a></li>
            
                <li><a href="../classes/TilingSprite.html">TilingSprite</a></li>
            
                <li><a href="../classes/TwistFilter.html">TwistFilter</a></li>
            
                <li><a href="../classes/WebGLFilterManager.html">WebGLFilterManager</a></li>
            
                <li><a href="../classes/WebGLGraphics.html">WebGLGraphics</a></li>
            
                <li><a href="../classes/WebGLMaskManager.html">WebGLMaskManager</a></li>
            
                <li><a href="../classes/WebGLRenderer.html">WebGLRenderer</a></li>
            
                <li><a href="../classes/WebGLShaderManager.html">WebGLShaderManager</a></li>
            
                <li><a href="../classes/WebGLSpriteBatch.html">WebGLSpriteBatch</a></li>
            
                <li><a href="../classes/WebGLStencilManager.html">WebGLStencilManager</a></li>
            
            </ul>

            <ul id="api-modules" class="apis modules">
            
                <li><a href="../modules/PIXI.html">PIXI</a></li>
            
            </ul>
        </div>
    </div>
</div>

            </div>
        </div>
        <div class="yui3-u-3-4">
                <div id="api-options">
        Show:
        <label for="api-show-inherited">
            <input type="checkbox" id="api-show-inherited" checked>
            Inherited
        </label>

        <label for="api-show-protected">
            <input type="checkbox" id="api-show-protected">
            Protected
        </label>

        <label for="api-show-private">
            <input type="checkbox" id="api-show-private">
            Private
        </label>
        <label for="api-show-deprecated">
            <input type="checkbox" id="api-show-deprecated">
            Deprecated
        </label>

    </div>


            <div class="apidocs">
                <div id="docs-main">
                    <div class="content">
                        <h1 class="file-heading">File: src/pixi/display/MovieClip.js</h1>

<div class="file">
    <pre class="code prettyprint linenums">
/**
 * @author Mat Groves http://matgroves.com/ @Doormat23
 */

/**
 * A MovieClip is a simple way to display an animation depicted by a list of textures.
 *
 * @class MovieClip
 * @extends Sprite
 * @constructor
 * @param textures {Array&lt;Texture&gt;} an array of {Texture} objects that make up the animation
 */
PIXI.MovieClip = function(textures)
{
    PIXI.Sprite.call(this, textures[0]);

    /**
     * The array of textures that make up the animation
     *
     * @property textures
     * @type Array
     */
    this.textures = textures;

    /**
     * The speed that the MovieClip will play at. Higher is faster, lower is slower
     *
     * @property animationSpeed
     * @type Number
     * @default 1
     */
    this.animationSpeed = 1;

    /**
     * Whether or not the movie clip repeats after playing.
     *
     * @property loop
     * @type Boolean
     * @default true
     */
    this.loop = true;

    /**
     * Function to call when a MovieClip finishes playing
     *
     * @property onComplete
     * @type Function
     */
    this.onComplete = null;

    /**
     * [read-only] The MovieClips current frame index (this may not have to be a whole number)
     *
     * @property currentFrame
     * @type Number
     * @default 0
     * @readOnly
     */
    this.currentFrame = 0;

    /**
     * [read-only] Indicates if the MovieClip is currently playing
     *
     * @property playing
     * @type Boolean
     * @readOnly
     */
    this.playing = false;
};

// constructor
PIXI.MovieClip.prototype = Object.create( PIXI.Sprite.prototype );
PIXI.MovieClip.prototype.constructor = PIXI.MovieClip;

/**
* [read-only] totalFrames is the total number of frames in the MovieClip. This is the same as number of textures
* assigned to the MovieClip.
*
* @property totalFrames
* @type Number
* @default 0
* @readOnly
*/
Object.defineProperty( PIXI.MovieClip.prototype, &#x27;totalFrames&#x27;, {
	get: function() {

		return this.textures.length;
	}
});


/**
 * Stops the MovieClip
 *
 * @method stop
 */
PIXI.MovieClip.prototype.stop = function()
{
    this.playing = false;
};

/**
 * Plays the MovieClip
 *
 * @method play
 */
PIXI.MovieClip.prototype.play = function()
{
    this.playing = true;
};

/**
 * Stops the MovieClip and goes to a specific frame
 *
 * @method gotoAndStop
 * @param frameNumber {Number} frame index to stop at
 */
PIXI.MovieClip.prototype.gotoAndStop = function(frameNumber)
{
    this.playing = false;
    this.currentFrame = frameNumber;
    var round = (this.currentFrame + 0.5) | 0;
    this.setTexture(this.textures[round % this.textures.length]);
};

/**
 * Goes to a specific frame and begins playing the MovieClip
 *
 * @method gotoAndPlay
 * @param frameNumber {Number} frame index to start at
 */
PIXI.MovieClip.prototype.gotoAndPlay = function(frameNumber)
{
    this.currentFrame = frameNumber;
    this.playing = true;
};

/*
 * Updates the object transform for rendering
 *
 * @method updateTransform
 * @private
 */
PIXI.MovieClip.prototype.updateTransform = function()
{
    PIXI.Sprite.prototype.updateTransform.call(this);

    if(!this.playing)return;

    this.currentFrame += this.animationSpeed;

    var round = (this.currentFrame + 0.5) | 0;

    this.currentFrame = this.currentFrame % this.textures.length;

    if(this.loop || round &lt; this.textures.length)
    {
        this.setTexture(this.textures[round % this.textures.length]);
    }
    else if(round &gt;= this.textures.length)
    {
        this.gotoAndStop(this.textures.length - 1);
        if(this.onComplete)
        {
            this.onComplete();
        }
    }
};

/**
 * A short hand way of creating a movieclip from an array of frame ids
 *
 * @static
 * @method fromFrames
 * @param frames {Array} the array of frames ids the movieclip will use as its texture frames
 */
<<<<<<< HEAD
PIXI.MovieClip.prototype.fromFrames = function(frames)
=======
PIXI.MovieClip.fromFrames = function(frames)
>>>>>>> 293d7400
{
    var textures = [];

    for (var i = 0; i &lt; frames.length; i++)
    {
        textures.push(new PIXI.Texture.fromFrame(frames[i]));
    }

    return new PIXI.MovieClip(textures);
};

/**
 * A short hand way of creating a movieclip from an array of image ids
 *
 * @static
 * @method fromFrames
 * @param frames {Array} the array of image ids the movieclip will use as its texture frames
 */
<<<<<<< HEAD
PIXI.MovieClip.prototype.fromImages = function(images)
=======
PIXI.MovieClip.fromImages = function(images)
>>>>>>> 293d7400
{
    var textures = [];

    for (var i = 0; i &lt; images.length; i++)
    {
        textures.push(new PIXI.Texture.fromImage(images[i]));
    }

    return new PIXI.MovieClip(textures);
};
    </pre>
</div>

                    </div>
                </div>
            </div>
        </div>
    </div>
</div>
<script src="../assets/vendor/prettify/prettify-min.js"></script>
<script>prettyPrint();</script>
<script src="../assets/js/yui-prettify.js"></script>
<script src="../assets/../api.js"></script>
<script src="../assets/js/api-filter.js"></script>
<script src="../assets/js/api-list.js"></script>
<script src="../assets/js/api-search.js"></script>
<script src="../assets/js/apidocs.js"></script>
</body>
</html><|MERGE_RESOLUTION|>--- conflicted
+++ resolved
@@ -19,11 +19,7 @@
             
         </div>
         <div class="yui3-u-1-4 version">
-<<<<<<< HEAD
-            <em>API Docs for: 1.5.3</em>
-=======
             <em>API Docs for: 1.6.0</em>
->>>>>>> 293d7400
         </div>
     </div>
     <div id="bd" class="yui3-g">
@@ -394,11 +390,7 @@
  * @method fromFrames
  * @param frames {Array} the array of frames ids the movieclip will use as its texture frames
  */
-<<<<<<< HEAD
-PIXI.MovieClip.prototype.fromFrames = function(frames)
-=======
 PIXI.MovieClip.fromFrames = function(frames)
->>>>>>> 293d7400
 {
     var textures = [];
 
@@ -417,11 +409,7 @@
  * @method fromFrames
  * @param frames {Array} the array of image ids the movieclip will use as its texture frames
  */
-<<<<<<< HEAD
-PIXI.MovieClip.prototype.fromImages = function(images)
-=======
 PIXI.MovieClip.fromImages = function(images)
->>>>>>> 293d7400
 {
     var textures = [];
 
