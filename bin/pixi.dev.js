--- conflicted
+++ resolved
@@ -1,4 +1,3 @@
-<<<<<<< HEAD
 /**
  * @license
  * pixi.js - v1.5.2
@@ -10,26 +9,13 @@
  * pixi.js is licensed under the MIT License.
  * http://www.opensource.org/licenses/mit-license.php
  */
-=======
-/**
- * @license
- * pixi.js - v1.5.1
- * Copyright (c) 2012-2014, Mat Groves
- * http://goodboydigital.com/
- *
- * Compiled: 2014-02-13
- *
- * pixi.js is licensed under the MIT License.
- * http://www.opensource.org/licenses/mit-license.php
- */
->>>>>>> 3c838e57
-/**
- * @author Mat Groves http://matgroves.com/ @Doormat23
- */
-
-(function(){
-
-    var root = this;
+/**
+ * @author Mat Groves http://matgroves.com/ @Doormat23
+ */
+
+(function(){
+
+    var root = this;
 
 /**
  * @author Mat Groves http://matgroves.com/ @Doormat23
@@ -49,11 +35,7 @@
 PIXI.CANVAS_RENDERER = 1;
 
 // useful for testing against if your lib is using pixi.
-<<<<<<< HEAD
 PIXI.VERSION = "v1.5.2";
-=======
-PIXI.VERSION = "v1.5.1";
->>>>>>> 3c838e57
 
 // the various blend modes supported by pixi
 PIXI.blendModes = {
@@ -1629,12 +1611,8 @@
     {
         renderSession.maskManager.popMask(renderSession.context);
     }
-<<<<<<< HEAD
-};
-
-=======
-};
->>>>>>> 3c838e57
+};
+
 /**
  * @author Mat Groves http://matgroves.com/ @Doormat23
  */
@@ -4865,13 +4843,6 @@
     '}'
 ];
 
-<<<<<<< HEAD
-=======
-
-
-
-
->>>>>>> 3c838e57
 /**
  * @author Mat Groves http://matgroves.com/ @Doormat23
  * @author Richard Davey http://www.photonstorm.com @photonstorm
@@ -7874,12 +7845,8 @@
     gl.deleteBuffer(this.uvBuffer);
     gl.deleteBuffer(this.colorBuffer);
     gl.deleteBuffer(this.indexBuffer);
-<<<<<<< HEAD
-};
-
-=======
-};
->>>>>>> 3c838e57
+};
+
 /**
  * @author Mat Groves http://matgroves.com/ @Doormat23
  */
@@ -11955,6 +11922,16 @@
     return baseTexture;
 };
 
+/**
+ * Helper function that returns a base texture based on a canvas element
+ * If the image is not in the base texture cache it will be created and loaded
+ *
+ * @static
+ * @method fromCanvas
+ * @param canvas {Canvas} The canvas element source of the texture
+ * @param scaleMode {Number} Should be one of the PIXI.scaleMode consts
+ * @return BaseTexture
+ */
 PIXI.BaseTexture.fromCanvas = function(canvas, scaleMode)
 {
     if(!canvas._pixiId)
@@ -12134,6 +12111,7 @@
  * @method fromImage
  * @param imageUrl {String} The image url of the texture
  * @param crossorigin {Boolean} Whether requests should be treated as crossorigin
+ * @param scaleMode {Number} Should be one of the PIXI.scaleMode consts
  * @return Texture
  */
 PIXI.Texture.fromImage = function(imageUrl, crossorigin, scaleMode)
@@ -12172,6 +12150,7 @@
  * @static
  * @method fromCanvas
  * @param canvas {Canvas} The canvas element source of the texture
+ * @param scaleMode {Number} Should be one of the PIXI.scaleMode consts
  * @return Texture
  */
 PIXI.Texture.fromCanvas = function(canvas, scaleMode)
@@ -12448,13 +12427,9 @@
     displayObject.worldTransform = originalWorldTransform;
 };
 
-<<<<<<< HEAD
 PIXI.RenderTexture.tempMatrix = new PIXI.Matrix();
 
 
-=======
-PIXI.RenderTexture.tempMatrix = new PIXI.Matrix();
->>>>>>> 3c838e57
 /**
  * @author Mat Groves http://matgroves.com/ @Doormat23
  */
@@ -14436,12 +14411,8 @@
         this.dirty = true;
         this.uniforms.angle.value = value;
     }
-<<<<<<< HEAD
 });
 
-=======
-});
->>>>>>> 3c838e57
 /**
  * @author Mat Groves http://matgroves.com/ @Doormat23
  */
